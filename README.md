--- conflicted
+++ resolved
@@ -4,13 +4,9 @@
 
 More information about IRUS-UK can be found at [http://www.irus.mimas.ac.uk/](http://www.irus.mimas.ac.uk/). In summary the IRUS-UK service is designed to provide article-level usage statistics, both for Investigations (views) and Requests (downloads), for Institutional Repositories.  To sign up and use IRUS-UK, please see the above link. 
 
-<<<<<<< HEAD
-This gem was developed for use with a Hydra repository: [http://projecthydra.org/](http://projecthydra.org/), but it can be used with any other web application supporting Ruby gems. 
-=======
 This gem was developed for use with a Hyrax repository [http://samvera.org/](http://samvera.org/), but it can be used with any other web application supporting Ruby gems. 
 
 More information on COUNTER reports and reporting can be found at [Project COUNTER](https://www.projectcounter.org/)
->>>>>>> 52d33547
 
 ## Build Status
 ![Build Status](https://api.travis-ci.org/uohull/irus_analytics.png?branch=master)
